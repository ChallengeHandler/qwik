{
  "name": "qwik-docs",
  "version": "0.0.1",
  "description": "Qwik Docs Site",
  "homepage": "https://qwik.builder.io/",
  "main": "src/main.tsx",
  "scripts": {
    "build": "yarn build.client && yarn build.static && yarn ssg",
    "build.client": "vite build",
    "build.static": "vite build --ssr src/entry.static.tsx",
    "ssg": "node server/entry.static.js",
    "dev": "node --inspect ../../node_modules/vite/bin/vite.js --force",
    "dev.ssr": "node --inspect ../../node_modules/vite/bin/vite.js --mode ssr --force",
    "dev.debug": "node --inspect-brk ../../node_modules/vite/bin/vite.js --mode ssr --force",
    "serve": "wrangler pages dev ./dist",
    "start": "yarn dev",
    "fmt": "prettier --write .",
    "fmt.check": "prettier --check ."
  },
  "devDependencies": {
    "@builder.io/partytown": "^0.6.4",
<<<<<<< HEAD
    "@builder.io/qwik": "^0.0.100",
    "@builder.io/qwik-city": "^0.0.101",
=======
    "@builder.io/qwik": "0.0.100-dev20220820024200",
    "@builder.io/qwik-city": "0.0.101-3",
>>>>>>> 1754ae34
    "@cloudflare/kv-asset-handler": "0.2.0",
    "autoprefixer": "10.4.7",
    "fflate": "^0.7.3",
    "node-fetch": "3.2.9",
    "postcss": "8.4.14",
    "prism-themes": "1.9.0",
    "prismjs": "^1.28.0",
    "tailwindcss": "3.1.6",
    "typescript": "4.7.4",
    "uvu": "0.5.6",
    "vite": "3.0.2",
    "wrangler": "beta"
  },
  "author": "Builder.io Team",
  "bugs": {
    "url": "https://github.com/BuilderIO/qwik"
  },
  "engines": {
    "node": ">=16"
  },
  "license": "MIT",
  "private": true,
  "dependencies": {
    "@docsearch/css": "^3.2.0",
    "docsearch-qwik": "0.0.1"
  }
}<|MERGE_RESOLUTION|>--- conflicted
+++ resolved
@@ -19,13 +19,8 @@
   },
   "devDependencies": {
     "@builder.io/partytown": "^0.6.4",
-<<<<<<< HEAD
-    "@builder.io/qwik": "^0.0.100",
-    "@builder.io/qwik-city": "^0.0.101",
-=======
     "@builder.io/qwik": "0.0.100-dev20220820024200",
     "@builder.io/qwik-city": "0.0.101-3",
->>>>>>> 1754ae34
     "@cloudflare/kv-asset-handler": "0.2.0",
     "autoprefixer": "10.4.7",
     "fflate": "^0.7.3",
