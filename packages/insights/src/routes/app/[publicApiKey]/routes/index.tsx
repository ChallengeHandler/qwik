--- conflicted
+++ resolved
@@ -1,17 +1,10 @@
 import { component$, type ReadonlySignal } from '@builder.io/qwik';
 import { routeLoader$, useLocation } from '@builder.io/qwik-city';
-<<<<<<< HEAD
-=======
 import { RoutesIcon } from '~/components/icons/routes';
->>>>>>> aad1f258
 import { getDB } from '~/db';
 import { dbGetManifestHashes } from '~/db/sql-manifest';
 import { getRouteNames, type RouteRow } from '~/db/sql-routes';
 import { AppLink } from '~/routes.config';
-<<<<<<< HEAD
-import { heading, link } from '~/styles';
-=======
->>>>>>> aad1f258
 
 export const useRouteData = routeLoader$(async ({ params }) => {
   const db = getDB();
@@ -26,23 +19,6 @@
   const routesData: ReadonlySignal<RouteRow[]> = useRouteData();
   return (
     <div>
-<<<<<<< HEAD
-      <h1 class={heading}>Routes</h1>
-      <ul>
-        {routesData.value.map((route) => (
-          <li key={route.route}>
-            <AppLink
-              class={link}
-              route="/app/[publicApiKey]/routes/[route]/"
-              param:publicApiKey={location.params.publicApiKey}
-              param:route={route.route}
-            >
-              <code>{route.route}</code>
-            </AppLink>
-          </li>
-        ))}
-      </ul>
-=======
       <h1 class="h3">
         <RoutesIcon />
         Routes
@@ -77,7 +53,6 @@
           ))}
         </tbody>
       </table>
->>>>>>> aad1f258
     </div>
   );
 });