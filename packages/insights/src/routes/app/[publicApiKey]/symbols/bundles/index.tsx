--- conflicted
+++ resolved
@@ -97,17 +97,7 @@
   return (
     <>
       <div
-<<<<<<< HEAD
-        class={css({
-          border: `1px solid black`,
-          height: 'calc(80vmin - 20px)',
-          width: 'calc(80vmin - 20px)',
-          flexDirection: 'column',
-          justifyContent: 'space-evenly',
-        })}
-=======
         class="border border-slate-200 h-[calc(70vmin-20px)] w-[calc(70vmin-20px)] flex flex-col justify-evenly mb-14"
->>>>>>> aad1f258
         onMouseEnter$={() => (callout.visible = true)}
         onMouseLeave$={() => (callout.visible = false)}
         onMouseMove$={(e) => {
