#![allow(unused_must_use)]

use super::*;
use serde_json::to_string_pretty;

macro_rules! test_input {
    ($input: expr) => {
        let input = $input;
        let strip_exports: Option<Vec<JsWord>> = input
            .strip_exports
            .map(|v| v.into_iter().map(|s| JsWord::from(s)).collect());

        let res = transform_modules(TransformModulesOptions {
            src_dir: input.src_dir,
            input: vec![TransformModuleInput {
                code: input.code.clone(),
                path: input.filename,
            }],
            source_maps: true,
            minify: input.minify,
<<<<<<< HEAD
            transpile_ts: input.transpile_ts,
            transpile_jsx: input.transpile_jsx,
            explicity_extensions: input.explicity_extensions,
=======
            transpile: input.transpile,
            explicit_extensions: input.explicit_extensions,
>>>>>>> a294b798
            entry_strategy: input.entry_strategy,
            dev: input.dev,
            scope: input.scope,
            strip_exports,
        });
        if input.snapshot {
            let input = input.code.to_string();
            let output = format!("==INPUT==\n\n{}", input);
            snapshot_res!(&res, output);
        }
        drop(res)
    };
}

macro_rules! snapshot_res {
    ($res: expr, $prefix: expr) => {
        match $res {
            Ok(v) => {
                let mut output: String = $prefix;

                for module in &v.modules {
                    let is_entry = if module.is_entry { "(ENTRY POINT)" } else { "" };
                    output += format!(
                        "\n============================= {} {}==\n\n{}",
                        module.path, is_entry, module.code
                    )
                    .as_str();
                    if let Some(hook) = &module.hook {
                        let hook = to_string_pretty(&hook).unwrap();
                        output += &format!("\n/*\n{}\n*/", hook);
                    }
                    // let map = if let Some(map) = s.map { map } else { "".to_string() };
                    // output += format!("\n== MAP ==\n{}", map).as_str();
                }
                output += format!(
                    "\n== DIAGNOSTICS ==\n\n{}",
                    to_string_pretty(&v.diagnostics).unwrap()
                )
                .as_str();
                insta::assert_display_snapshot!(output);
            }
            Err(err) => {
                insta::assert_display_snapshot!(err);
            }
        }
    };
}

#[test]
fn example_1() {
    test_input!(TestInput {
        code: r#"
import { $, component, onRender } from '@builder.io/qwik';

export const renderHeader = $(() => {
    return (
        <div onClick={$((ctx) => console.log(ctx))}/>
    );
});
const renderHeader = component($(() => {
  console.log("mount");
  return render;
}));
"#
        .to_string(),
        ..TestInput::default()
    });
}

#[test]
fn example_2() {
    test_input!(TestInput {
        code: r#"
import { $, component$ } from '@builder.io/qwik';
export const Header = component$(() => {
    console.log("mount");
    return (
        <div onClick={$((ctx) => console.log(ctx))}/>
    );
});
"#
        .to_string(),
        ..TestInput::default()
    });
}

#[test]
fn example_3() {
    test_input!(TestInput {
        code: r#"
import { $, component$ } from '@builder.io/qwik';
export const App = () => {
    const Header = component$(() => {
        console.log("mount");
        return (
            <div onClick={$((ctx) => console.log(ctx))}/>
        );
    });
    return Header;
});
"#
        .to_string(),
        ..TestInput::default()
    });
}

#[test]
fn example_4() {
    test_input!(TestInput {
        code: r#"
import { $, component$ } from '@builder.io/qwik';
export function App() {
    const Header = component$(() => {
        console.log("mount");
        return (
            <div onClick={$((ctx) => console.log(ctx))}/>
        );
    });
    return Header;
}
"#
        .to_string(),
        ..TestInput::default()
    });
}

#[test]
fn example_5() {
    test_input!(TestInput {
        code: r#"
import { $, component$ } from '@builder.io/qwik';
export const Header = component$(() => {
    return (
        <>
            <div onClick={(ctx) => console.log("1")}/>
            <div onClick={$((ctx) => console.log("2"))}/>
        </>
    );
});
"#
        .to_string(),
        ..TestInput::default()
    });
}

#[test]
fn example_6() {
    test_input!(TestInput {
        code: r#"
import { $, component$ } from '@builder.io/qwik';
export const sym1 = $((ctx) => console.log("1"));
"#
        .to_string(),
        ..TestInput::default()
    });
}

#[test]
fn example_7() {
    test_input!(TestInput {
        code: r#"
import { $, component$ } from '@builder.io/qwik';

export const Header = component$(() => {
    console.log("mount");
    return (
        <div onClick={$((ctx) => console.log(ctx))}/>
    );
  });

const App = component$(() => {
    return (
        <Header/>
    );
});
"#
        .to_string(),
        ..TestInput::default()
    });
}

#[test]
fn example_8() {
    test_input!(TestInput {
        code: r#"
import { $, component$ } from '@builder.io/qwik';

export const Header = component$(() => {
    return $((hola) => {
        const hola = this;
        const {something, styff} = hola;
        const hello = hola.nothere.stuff[global];
        return (
            <Header/>
        );
    });
});
"#
        .to_string(),
        ..TestInput::default()
    });
}

#[test]
fn example_9() {
    test_input!(TestInput {
        code: r#"
import { $, component$ } from '@builder.io/qwik';
const Header = $((decl1, {decl2}, [decl3]) => {
    const {decl4, key: decl5} = this;
    let [decl6, ...decl7] = stuff;
    const decl8 = 1, decl9;
    function decl10(decl11, {decl12}, [decl13]) {}
    class decl14 {
        method(decl15, {decl16}, [decl17]) {}
    }
    try{}catch(decl18){}
    try{}catch({decl19}){}
});
"#
        .to_string(),
        ..TestInput::default()
    });
}

#[test]
fn example_10() {
    test_input!(TestInput {
        filename: "project/test.tsx".to_string(),
        code: r#"
import { $, component$ } from '@builder.io/qwik';
const Header = $((decl1, {decl2}, [decl3]) => {

    const hola = ident1.no;
    ident2;
    const a = ident1 + ident3;
    const b = ident1 + ident3;
    ident4(ident5, [ident6], {ident7}, {key: ident8});
    class Some {
        prop = ident9;
        method() {
            return ident10;
        }
    }

    return (
        <div onClick={(ident11) => ident11 + ident12} required={false}/>
    )
});
"#
        .to_string(),
        ..TestInput::default()
    });
}

#[test]
fn example_11() {
    test_input!(TestInput {
        filename: "project/test.tsx".to_string(),
        code: r#"
import { $, component$ } from '@builder.io/qwik';
import {foo, bar as bbar} from "../state";
import * as dep2 from "dep2";
import dep3 from "dep3/something";

export const Header = component$(() => {
    return (
        <Header onClick={$((ev) => dep3(ev))}>
            {dep2.stuff()}{bbar()}
        </Header>
    );
});

export const App = component$(() => {
    return (
        <Header>{foo()}</Header>
    );
});
"#
        .to_string(),
        entry_strategy: EntryStrategy::Single,
        ..TestInput::default()
    });
}

#[test]
fn example_functional_component() {
    test_input!(TestInput {
        code: r#"
import { $, component$, useStore } from '@builder.io/qwik';
const Header = component$(() => {
    const thing = useStore();
    const {foo, bar} = foo();

    return (
        <div>{thing}</div>
    );
});
"#
        .to_string(),
        minify: MinifyMode::None,
        ..TestInput::default()
    });
}

#[test]
fn example_functional_component_2() {
    test_input!(TestInput {
        code: r#"
import { $, component$, useStore } from '@builder.io/qwik';
export const useCounter = () => {
    return useStore({count: 0});
}

export const STEP = 1;

export const App = component$((props) => {
    const state = useCounter();
    const thing = useStore({thing: 0});
    const STEP_2 = 2;

    const count2 = state.count * 2;
    return (
        <div onClick$={() => state.count+=count2 }>
            <span>{state.count}</span>
            {buttons.map(btn => (
                <button
                    onClick$={() => state.count += btn.offset + thing + STEP + STEP_2 + props.step}
                >
                    {btn.name}
                </button>
            ))}

        </div>

    );
})
"#
        .to_string(),
        transpile_ts: true,
        transpile_jsx: JSXMode::VDom,
        ..TestInput::default()
    });
}

#[test]
fn example_functional_component_capture_props() {
    test_input!(TestInput {
        code: r#"
import { $, component$, useStore } from '@builder.io/qwik';

export const App = component$(({count, rest: [I2, {I3, v1: [I4], I5=v2, ...I6}, I7=v3, ...I8]}) => {
    const state = useStore({count: 0});
    const {rest: [C2, {C3, v1: [C4], C5=v2, ...C6}, C7=v3, ...C8]} = foo();
    return $(() => {
        return (
            <div onClick$={() => state.count += count + total }>
                {I2}{I3}{I4}{I5}{I6}{I7}{I8}
                {C2}{C3}{C4}{C5}{C6}{C7}{C8}
                {v1}{v2}{v3}
            </div>
        )
    });
})
"#
        .to_string(),
        transpile_ts: true,
        transpile_jsx: JSXMode::VDom,
        ..TestInput::default()
    });
}

#[test]
fn example_multi_capture() {
    test_input!(TestInput {
        code: r#"
import { $, component$ } from '@builder.io/qwik';

export const Foo = component$(({foo}) => {
    const arg0 = 20;
    return $(() => {
        const fn = ({aaa}) => aaa;
        return (
            <div>
              {foo}{fn()}{arg0}
            </div>
        )
    });
})

export const Bar = component$(({bar}) => {
    return $(() => {
        return (
            <div>
              {bar}
            </div>
        )
    });
})
"#
        .to_string(),
        ..TestInput::default()
    });
}

#[test]
fn example_with_tagname() {
    test_input!(TestInput {
        code: r#"
import { $, component$ } from '@builder.io/qwik';

export const Foo = component$(() => {
    return $(() => {
        return (
            <div>
            </div>
        )
    });
}, {
    tagName: "my-foo",
});
"#
        .to_string(),
        ..TestInput::default()
    });
}

#[test]
fn example_with_style() {
    test_input!(TestInput {
        code: r#"
import { $, component$, useStyles$ } from '@builder.io/qwik';

export const Foo = component$(() => {
    useStyles$('.class {}');
    return (
        <div class="class"/>
    );
}, {
    tagName: "my-foo",
});
"#
        .to_string(),
        ..TestInput::default()
    });
}

#[test]
fn example_lightweight_functional() {
    test_input!(TestInput {
        code: r#"
import { $, component$ } from '@builder.io/qwik';

export const Foo = component$(({color}) => {
    return (
        <div>
            <Button {...props} />
            <ButtonArrow {...props} />
        </div>
    );
}, {
    tagName: "my-foo",
});

export function Button({text, color}) {
    return (
        <button color={color} onClick$={()=>console.log(text, color)}>{text}</button>
    );
}

export const ButtonArrow = ({text, color}) => {
    return (
        <button color={color} onClick$={()=>console.log(text, color)}>{text}</button>
    );
}
"#
        .to_string(),
        ..TestInput::default()
    });
}

#[test]
fn example_invalid_references() {
    test_input!(TestInput {
        code: r#"
import { $, component$ } from '@builder.io/qwik';

const I1 = 12;
const [I2, {I3, v1: [I4], I5=v2, ...I6}, I7=v3, ...I8] = obj;
function I9() {}
class I10 {}

export const App = component$(({count}) => {
    console.log(I1, I2, I3, I4, I5, I6, I7, I8, I9);
    console.log(itsok, v1, v2, v3, obj);
    return $(() => {
        return (
            <I10></I10>
        )
    });
})
"#
        .to_string(),
        transpile_ts: true,
        transpile_jsx: JSXMode::VDom,
        ..TestInput::default()
    });
}

#[test]
fn example_invalid_hook_expr1() {
    test_input!(TestInput {
        code: r#"
import { $, component$, useStyles$ } from '@builder.io/qwik';
import css1 from './global.css';
import css2 from './style.css';

export const App = component$(() => {
    const style = `${css1}${css2}`;
    useStyles$(style);
    const render = () => {
        return (
            <div></div>
        )
    };
    return $(render);
})
"#
        .to_string(),
        transpile_ts: true,
        transpile_jsx: JSXMode::VDom,
        ..TestInput::default()
    });
}

#[test]
fn example_capture_imports() {
    test_input!(TestInput {
        code: r#"
import { component$, useStyles$ } from '@builder.io/qwik';
import css1 from './global.css';
import css2 from './style.css';
import css3 from './style.css';

export const App = component$(() => {
    useStyles$(`${css1}${css2}`);
    useStyles$(css3);
})
"#
        .to_string(),
        transpile_ts: true,
        transpile_jsx: JSXMode::VDom,
        ..TestInput::default()
    });
}

#[test]
fn example_capturing_fn_class() {
    test_input!(TestInput {
        code: r#"
import { $, component$ } from '@builder.io/qwik';

export const App = component$(() => {
    function hola() {
      console.log('hola');
    }
    class Thing {}
    class Other {}

    return $(() => {
      hola();
      new Thing();
      return (
          <div></div>
      )
    });
})
"#
        .to_string(),
        transpile_ts: true,
        transpile_jsx: JSXMode::VDom,
        ..TestInput::default()
    });
}

#[test]
fn example_renamed_exports() {
    test_input!(TestInput {
        code: r#"
import { component$ as Component, $ as onRender, useStore } from '@builder.io/qwik';

export const App = Component((props) => {
    const state = useStore({thing: 0});

    return onRender(() => (
        <div>{state.thing}</div>
    ));
});
"#
        .to_string(),
        transpile_ts: true,
        transpile_jsx: JSXMode::VDom,
        ..TestInput::default()
    });
}

#[test]
fn example_exports() {
    test_input!(TestInput {
        filename: "project/test.tsx".to_string(),
        code: r#"
import { $, component$ } from '@builder.io/qwik';

export const [a, {b, v1: [c], d=v2, ...e}, f=v3, ...g] = obj;

const exp1 = 1;
const internal = 2;
export {exp1, internal as expr2};

export function foo() { }
export class bar {}

export default function DefaultFn() {}

export const Header = component$(() => {
    return $(() => (
        <Footer>
            <div>{a}{b}{c}{d}{e}{f}{exp1}{internal}{foo}{bar}{DefaultFn}</div>
            <div>{v1}{v2}{v3}{obj}</div>
        </Footer>
    ))
});

export const Footer = component$();
"#
        .to_string(),
        ..TestInput::default()
    });
}

#[test]
fn issue_117() {
    test_input!(TestInput {
        filename: "project/test.tsx".to_string(),
        code: r#"
export const cache = patternCache[cacheKey] || (patternCache[cacheKey]={});
"#
        .to_string(),
        entry_strategy: EntryStrategy::Single,
        ..TestInput::default()
    });
}

#[test]
fn example_jsx() {
    test_input!(TestInput {
        code: r#"
import { $, component$, h, Fragment } from '@builder.io/qwik';

export const Lightweight = (props) => {
    return (
        <div>
            <>
                <div/>
                <button {...props}/>
            </>
        </div>
    )
};

export const Foo = component$((props) => {
    return $(() => {
        return (
            <div>
                <>
                    <div class="class"/>
                    <div class="class"></div>
                    <div class="class">12</div>
                </>
                <div class="class">
                    <Lightweight {...props}/>
                </div>
                <div class="class">
                    <div/>
                    <div/>
                    <div/>
                </div>
                <div class="class">
                    {children}
                </div>
            </div>
        )
    });
}, {
    tagName: "my-foo",
});
"#
        .to_string(),
        transpile_ts: true,
        transpile_jsx: JSXMode::VDom,
        ..TestInput::default()
    });
}

#[test]
fn example_jsx_listeners() {
    test_input!(TestInput {
        code: r#"
import { $, component$ } from '@builder.io/qwik';

export const Foo = component$(() => {

    return $(() => {
        const handler = $(() => console.log('reused'));
        return (
            <div
                onClick$={()=>console.log('onClick$')}
                onDocumentScroll$={()=>console.log('onDocumentScroll')}
                onDocumentScroll$={()=>console.log('onWindowScroll')}

                on-cLick$={()=>console.log('on-cLick$')}
                onDocument-sCroll$={()=>console.log('onDocument-sCroll')}
                onDocument-scroLL$={()=>console.log('onDocument-scroLL')}

                host:onClick$={()=>console.log('host:onClick$')}
                host:onDocumentScroll$={()=>console.log('host:onDocument:scroll')}
                host:onDocumentScroll$={()=>console.log('host:onWindow:scroll')}

                onKeyup$={handler}
                onDocument:keyup$={handler}
                onWindow:keyup$={handler}

                custom$={()=>console.log('custom')}
            />
        )
    });
}, {
    tagName: "my-foo",
});
"#
        .to_string(),
        transpile_ts: true,
        transpile_jsx: JSXMode::VDom,
        ..TestInput::default()
    });
}

#[test]
fn example_qwik_conflict() {
    test_input!(TestInput {
        code: r#"
import { $, component$, useStyles } from '@builder.io/qwik';
import { qrl } from '@builder.io/qwik/what';

export const hW = 12;
export const handleWatch = 42;

const componentQrl = () => console.log('not this', qrl());

componentQrl();
export const Foo = component$(() => {
    useStyles$('thing');
    const qwik = hW + handleWatch;
    console.log(qwik);
    const qrl = 23;
    return (
        <div onClick$={()=> console.log(qrl)}/>
    )
}, {
    tagName: "my-foo",
});

export const Root = component$(() => {
    useStyles($('thing'));
    return $(() => {
        return (
            <div/>
        )
    });
}, {
    tagName: "my-foo",
});
"#
        .to_string(),
        transpile_ts: true,
        transpile_jsx: JSXMode::VDom,
        ..TestInput::default()
    });
}

#[test]
fn example_fix_dynamic_import() {
    test_input!(TestInput {
        filename: "project/folder/test.tsx".to_string(),
        code: r#"
import { $, component$ } from '@builder.io/qwik';
import thing from "../state";

export function foo() {
    return import("../state")
}

export const Header = component$(() => {
    return (
        <Host>
            {import("../state")}
            {thing}
        </Host>
    );
});
"#
        .to_string(),
        entry_strategy: EntryStrategy::Single,
        ..TestInput::default()
    });
}

#[test]
fn example_custom_inlined_functions() {
    test_input!(TestInput {
        code: r#"
import { component$, $, useStore, wrap, useEffect } from '@builder.io/qwik';

export const useMemoQrl = (qrt) => {
    useEffect(qrt);
};

export const useMemo$ = wrap(useMemoQrl);

export const App = component$((props) => {
    const state = useStore({count: 0});
    useMemo$(() => {
        console.log(state.count);
    });
    return $(() => (
        <div>{state.count}</div>
    ));
});

export const Lightweight = (props) => {
    useMemo$(() => {
        console.log(state.count);
    });
});
"#
        .to_string(),
        transpile_ts: true,
        transpile_jsx: JSXMode::VDom,
        ..TestInput::default()
    });
}

#[test]
fn example_missing_custom_inlined_functions() {
    test_input!(TestInput {
        code: r#"
import { component$ as Component, $ as onRender, useStore, wrap, useEffect } from '@builder.io/qwik';


export const useMemo$ = (qrt) => {
    useEffect(qrt);
};

export const App = component$((props) => {
    const state = useStore({count: 0});
    useMemo$(() => {
        console.log(state.count);
    });
    return $(() => (
        <div>{state.count}</div>
    ));
});
"#
        .to_string(),
        transpile_ts: true,
        transpile_jsx: JSXMode::VDom,
        ..TestInput::default()
    });
}

#[test]
fn example_skip_transform() {
    test_input!(TestInput {
        code: r#"
import { component$ as Component, $ as onRender } from '@builder.io/qwik';

export const handler = $(()=>console.log('hola'));

export const App = component$((props) => {
    useStyles$('hola');
    return $(() => (
        <div>{state.thing}</div>
    ));
});
"#
        .to_string(),
        transpile_ts: true,
        transpile_jsx: JSXMode::VDom,
        ..TestInput::default()
    });
}

#[test]
fn example_explicit_ext_transpile() {
    test_input!(TestInput {
        code: r#"
import { component$, $, useStyles$ } from '@builder.io/qwik';

export const App = component$((props) => {
    useStyles$('hola');
    return $(() => (
        <div></div>
    ));
});
"#
        .to_string(),
<<<<<<< HEAD
        transpile_ts: true,
        transpile_jsx: JSXMode::VDom,
        explicity_extensions: true,
=======
        transpile: true,
        explicit_extensions: true,
>>>>>>> a294b798
        ..TestInput::default()
    });
}

#[test]
fn example_explicit_ext_no_transpile() {
    test_input!(TestInput {
        code: r#"
import { component$, $, useStyles$ } from '@builder.io/qwik';

export const App = component$((props) => {
    useStyles$('hola');
    return $(() => (
        <div></div>
    ));
});
"#
        .to_string(),
        explicit_extensions: true,
        entry_strategy: EntryStrategy::Single,
        ..TestInput::default()
    });
}

#[test]
fn example_jsx_import_source() {
    test_input!(TestInput {
        code: r#"
/* @jsxImportSource react */

import { qwikify$ } from './qwikfy';

export const App = () => (
    <div onClick$={()=>console.log('App')}></div>
);

export const App2 = qwikify$(() => (
    <div onClick$={()=>console.log('App2')}></div>
));
"#
        .to_string(),
<<<<<<< HEAD
        transpile_ts: true,
        transpile_jsx: JSXMode::VDom,
        explicity_extensions: true,
=======
        transpile: true,
        explicit_extensions: true,
>>>>>>> a294b798
        ..TestInput::default()
    });
}

#[test]
fn example_prod_node() {
    test_input!(TestInput {
        code: r#"
import { component$ } from '@builder.io/qwik';

export const Foo = component$(() => {
    return (
        <div>
            <div onClick$={() => console.log('first')}/>
            <div onClick$={() => console.log('second')}/>
            <div onClick$={() => console.log('third')}/>
        </div>
    );
});
"#
        .to_string(),
        dev: false,
        ..TestInput::default()
    });
}

#[test]
fn example_use_client_effect() {
    test_input!(TestInput {
        code: r#"
import { component$, useClientEffect$, useStore, useStyles$ } from '@builder.io/qwik';

export const Child = component$(() => {
    const state = useStore({
        count: 0
    });

    // Double count watch
    useClientEffect$(() => {
        const timer = setInterval(() => {
        state.count++;
        }, 1000);
        return () => {
        clearInterval(timer);
        }
    });

    return (
        <div>
        {state.count}
    </div>
    );
});

"#
        .to_string(),
        transpile_ts: true,
        transpile_jsx: JSXMode::VDom,
        ..TestInput::default()
    });
}

#[test]
fn example_inlined_entry_strategy() {
    test_input!(TestInput {
        code: r#"
import { component$, useClientEffect$, useStore, useStyles$ } from '@builder.io/qwik';
import { thing } from './sibling';
import mongodb from 'mongodb';

export const Child = component$(() => {

    useStyles$('somestring');
    const state = useStore({
        count: 0
    });

    // Double count watch
    useClientEffect$(() => {
        state.count = thing.doStuff() + import("./sibling");
    });

    return (
        <div onClick$={() => console.log(mongodb)}>
        </div>
    );
});

"#
        .to_string(),
        entry_strategy: EntryStrategy::Inline,
        ..TestInput::default()
    });
}

#[test]
fn example_default_export() {
    test_input!(TestInput {
        code: r#"
import { component$ } from '@builder.io/qwik';
import { sibling } from './sibling';

export default component$(() => {
    return (
        <div onClick$={() => console.log(mongodb, sibling)}>
        </div>
    );
});

"#
        .to_string(),
        transpile: true,
        filename: "src/routes/_repl/[id]/[[...slug]].tsx".into(),
        entry_strategy: EntryStrategy::Smart,
        explicit_extensions: true,
        ..TestInput::default()
    });
}

#[test]
fn example_default_export_index() {
    test_input!(TestInput {
        code: r#"
import { component$ } from '@builder.io/qwik';

export default component$(() => {
    return (
        <div onClick$={() => console.log(mongodb)}>
        </div>
    );
});

"#
        .to_string(),
        filename: "src/components/mongo/index.tsx".into(),
        entry_strategy: EntryStrategy::Inline,
        ..TestInput::default()
    });
}

#[test]
fn example_parsed_inlined_qrls() {
    test_input!(TestInput {
        code: r#"
import { componentQrl, inlinedQrl, useStore, jsxs, jsx, useLexicalScope } from '@builder.io/qwik';

export const App = /*#__PURE__*/ componentQrl(inlinedQrl(()=>{
    const store = useStore({
        count: 0
    });
    return /*#__PURE__*/ jsxs("div", {
        children: [
            /*#__PURE__*/ jsxs("p", {
                children: [
                    "Count: ",
                    store.count
                ]
            }),
            /*#__PURE__*/ jsx("p", {
                children: /*#__PURE__*/ jsx("button", {
                    onClick$: inlinedQrl(()=>{
                        const [store] = useLexicalScope();
                        return store.count++;
                    }, "App_component_div_p_button_onClick_odz7eidI4GM", [
                        store
                    ]),
                    children: "Click"
                })
            })
        ]
    });
}, "App_component_Fh88JClhbC0"));

"#
        .to_string(),
        entry_strategy: EntryStrategy::Inline,
        dev: false,
        ..TestInput::default()
    });
}

#[test]
fn example_use_server_mount() {
    test_input!(TestInput {
        code: r#"
import { component$, useServerMount$, useStore, useStyles$ } from '@builder.io/qwik';
import mongo from 'mongodb';
import redis from 'redis';

export const Parent = component$(() => {
    const state = useStore({
        text: ''
    });

    // Double count watch
    useServerMount$(async () => {
        state.text = await mongo.users();
        redis.set(state.text);
    });

    return (
        <div onClick$={() => console.log('parent')}>
            {state.text}
        </div>
    );
});

export const Child = component$(() => {
    const state = useStore({
        text: ''
    });

    // Double count watch
    useServerMount$(async () => {
        state.text = await mongo.users();
    });

    return (
        <div onClick$={() => console.log('child')}>
            {state.text}
        </div>
    );
});
"#
        .to_string(),
        transpile_ts: true,
        transpile_jsx: JSXMode::VDom,
        entry_strategy: EntryStrategy::Smart,
        ..TestInput::default()
    });
}

#[test]
<<<<<<< HEAD
fn example_transpile_jsx_string() {
    test_input!(TestInput {
        code: r#"
const identifier = 'somevalue';
const cond = true;
const prevText = "Previous article";

async function Cmp({prop}) {
    return <cmp>{prop}</cmp>
}

const stuff = (
    <div prop="23" nu={12} value={identifier}>
        hola
        <span>thing</span>
        <Cmp prop="text"/>
        <div class="flex-1">
            {cond ? (
                <a class="px-3 py-1 prev">
                    {prevText}
                </a>
            ) : null}
        </div>
    </div>
);

const static = (<div class='static prop'>
    hola
    <span>s</span>
    <article>1</article>
    <article>2</article>
    <article>3</article>
    <article>4</article>
    <article>5</article>
    <article>
    6
    <div class='static prop'>
    hola
    <span>s</span>
    <article>1</article>
    <article>2</article>
    <article>3</article>
    <article>4</article>
    <article>5</article>
    <article>
    6
    </article>
</div>
    </article>
</div>
    );
console.log(stuff, static);
"#
        .to_string(),
        transpile_ts: true,
        transpile_jsx: JSXMode::String,
=======
fn example_strip_exports_unused() {
    test_input!(TestInput {
        code: r#"
import { component$ } from '@builder.io/qwik';
import mongodb from 'mongodb';

export const onGet = () => {
    const data = mongodb.collection.whatever;
    return {
        body: {
        data
        }
    }
};

export default component$(()=> {
    return <div>cmp</div>
});
"#
        .to_string(),
        strip_exports: Some(vec!["onGet".into()]),
        ..TestInput::default()
    });
}

#[test]
fn example_strip_exports_used() {
    test_input!(TestInput {
        code: r#"
import { component$, useResource$ } from '@builder.io/qwik';
import mongodb from 'mongodb';

export const onGet = () => {
    const data = mongodb.collection.whatever;
    return {
        body: {
        data
        }
    }
};

export default component$(()=> {
    useResource$(() => {
        return onGet();
    })
    return <div>cmp</div>
});
"#
        .to_string(),
        strip_exports: Some(vec!["onGet".into()]),
>>>>>>> a294b798
        ..TestInput::default()
    });
}

#[test]
fn issue_150() {
    test_input!(TestInput {
        code: r#"
import { component$, $ } from '@builder.io/qwik';

export const Greeter = component$(() => {
    return $(() => {
        return (
            <div/>
        )
    });
});

const d = $(()=>console.log('thing'));
"#
        .to_string(),
        transpile_ts: true,
        transpile_jsx: JSXMode::VDom,
        ..TestInput::default()
    });
}

#[cfg(target_os = "windows")]
#[test]
fn issue_188() {
    let res = test_input!({
        filename: r"components\apps\apps.tsx".to_string(),
        src_dir: r"C:\users\apps".to_string(),
        code: r#"
import { component$, $ } from '@builder.io/qwik';

export const Greeter = component$(() => {
    return $(() => {
        return (
            <div/>
        )
    });
});

const d = $(()=>console.log('thing'));
"#
        .to_string(),
        transpile_ts: true,
        transpile_jsx: JSXMode::VDom,
        snapshot: false,
    })
    .unwrap();
    let last_module = res.modules.last().unwrap();
    assert_eq!(last_module.path, r"C:/users/apps/components/apps/apps.tsx")
}
#[test]
fn issue_476() {
    test_input!(TestInput {
        code: r#"
import { Counter } from "./counter.tsx";

export const Root = () => {
    return (
        <html>
            <head>
                <meta charSet="utf-8" />
                <title>Qwik Blank App</title>
            </head>
            <body>
                <Counter initial={3} />
            </body>
        </html>
    );
};
"#
        .to_string(),
        ..TestInput::default()
    });
}

#[test]
fn example_qwik_react() {
    test_input!(TestInput {
        code: r#"
import { componentQrl, inlinedQrl, useLexicalScope, useHostElement, useStore, useWatchQrl, noSerialize, Host, SkipRerender, implicit$FirstArg } from '@builder.io/qwik';
import { jsx, Fragment } from '@builder.io/qwik/jsx-runtime';
import { isBrowser, isServer } from '@builder.io/qwik/build';

function qwikifyQrl(reactCmpQrl) {
    return /*#__PURE__*/ componentQrl(inlinedQrl((props)=>{
        const [reactCmpQrl] = useLexicalScope();
        const hostElement = useHostElement();
        const store = useStore({});
        let run;
        if (props['client:visible']) run = 'visible';
        else if (props['client:load'] || props['client:only']) run = 'load';
        useWatchQrl(inlinedQrl(async (track)=>{
            const [hostElement, props, reactCmpQrl, store] = useLexicalScope();
            track(props);
            if (isBrowser) {
                if (store.data) store.data.root.render(store.data.client.Main(store.data.cmp, filterProps(props)));
                else {
                    const [Cmp, client] = await Promise.all([
                        reactCmpQrl.resolve(),
                        import('./client-f762f78c.js')
                    ]);
                    let root;
                    if (hostElement.childElementCount > 0) root = client.hydrateRoot(hostElement, client.Main(Cmp, filterProps(props), store.event));
                    else {
                        root = client.createRoot(hostElement);
                        root.render(client.Main(Cmp, filterProps(props)));
                    }
                    store.data = noSerialize({
                        client,
                        cmp: Cmp,
                        root
                    });
                }
            }
        }, "qwikifyQrl_component_useWatch_x04JC5xeP1U", [
            hostElement,
            props,
            reactCmpQrl,
            store
        ]), {
            run
        });
        if (isServer && !props['client:only']) {
            const jsx$1 = Promise.all([
                reactCmpQrl.resolve(),
                import('./server-9ac6caad.js')
            ]).then(([Cmp, server])=>{
                const html = server.render(Cmp, filterProps(props));
                return /*#__PURE__*/ jsx(Host, {
                    dangerouslySetInnerHTML: html
                });
            });
            return /*#__PURE__*/ jsx(Fragment, {
                children: jsx$1
            });
        }
        return /*#__PURE__*/ jsx(Host, {
            children: /*#__PURE__*/ jsx(SkipRerender, {})
        });
    }, "qwikifyQrl_component_zH94hIe0Ick", [
        reactCmpQrl
    ]), {
        tagName: 'qwik-wrap'
    });
}
const filterProps = (props)=>{
    const obj = {};
    Object.keys(props).forEach((key)=>{
        if (!key.startsWith('client:')) obj[key] = props[key];
    });
    return obj;
};
const qwikify$ = implicit$FirstArg(qwikifyQrl);

async function renderToString(rootNode, opts) {
    const mod = await import('./server-9ac6caad.js');
    const result = await mod.renderToString(rootNode, opts);
    const styles = mod.getGlobalStyleTag(result.html);
    const finalHtml = styles + result.html;
    return {
        ...result,
        html: finalHtml
    };
}

export { qwikify$, qwikifyQrl, renderToString };
        "#
        .to_string(),
        filename: "../node_modules/@builder.io/qwik-react/index.qwik.mjs".to_string(),
        entry_strategy: EntryStrategy::Hook,
        ..TestInput::default()
    });
}

#[test]
fn relative_paths() {
    let dep = r#"
import { componentQrl, inlinedQrl, Host, useStore, useLexicalScope } from "@builder.io/qwik";
import { jsx, jsxs } from "@builder.io/qwik/jsx-runtime";
import { state } from './sibling';

const useData = () => {
    return useStore({
        count: 0
    });
}

export const App = /*#__PURE__*/ componentQrl(inlinedQrl(()=>{
    const store = useData();
    return /*#__PURE__*/ jsxs("div", {
        children: [
            /*#__PURE__*/ jsxs("p", {
                children: [
                    "Count: ",
                    store.count
                ]
            }),
            /*#__PURE__*/ jsx("p", {
                children: /*#__PURE__*/ jsx("button", {
                    onClick$: inlinedQrl(()=>{
                        const [store] = useLexicalScope();
                        return store.count++;
                    }, "App_component_div_p_button_onClick_8dWUa0cJAr4", [
                        store
                    ]),
                    children: "Click"
                })
            })
        ]
    });
}, "App_component_AkbU84a8zes"));

"#;
    let code = r#"
import { component$, $ } from '@builder.io/qwik';
import { state } from './sibling';

export const Local = component$(() => {
    return (
        <div>{state}</div>
    )
});
"#;
    let res = transform_modules(TransformModulesOptions {
        src_dir: "/path/to/app/src/thing".into(),
        input: vec![
            TransformModuleInput {
                code: dep.into(),
                path: "../../node_modules/dep/dist/lib.mjs".into(),
            },
            TransformModuleInput {
                code: code.into(),
                path: "components/main.tsx".into(),
            },
        ],
        source_maps: true,
        minify: MinifyMode::Simplify,
        explicit_extensions: true,
        dev: true,
        entry_strategy: EntryStrategy::Hook,
        transpile: true,
        scope: None,
        strip_exports: None,
    });
    snapshot_res!(&res, "".into());
}
#[test]
fn consistent_hashes() {
    let code = r#"
import { component$, $ } from '@builder.io/qwik';
import mongo from 'mongodb';

export const Greeter = component$(() => {
    // Double count watch
    useServerMount$(async () => {
        await mongo.users();
    });
    return (
        <div>
            <div onClick$={() => {}}/>
            <div onClick$={() => {}}/>
            <div onClick$={() => {}}/>
        </div>
    )
});

"#;
    let options = vec![
        (true, EntryStrategy::Single, true),
        (true, EntryStrategy::Component, true),
        (false, EntryStrategy::Hook, true),
        (false, EntryStrategy::Single, true),
        (false, EntryStrategy::Component, true),
        (true, EntryStrategy::Hook, false),
        (true, EntryStrategy::Single, false),
        (true, EntryStrategy::Component, false),
        (false, EntryStrategy::Hook, false),
        (false, EntryStrategy::Single, false),
        (false, EntryStrategy::Component, false),
    ];

    let res = transform_modules(TransformModulesOptions {
        src_dir: "./thing".into(),
        input: vec![
            TransformModuleInput {
                code: code.into(),
                path: "main.tsx".into(),
            },
            TransformModuleInput {
                code: code.into(),
                path: "components/main.tsx".into(),
            },
        ],
        source_maps: true,
        minify: MinifyMode::Simplify,
        explicit_extensions: true,
        dev: true,
        entry_strategy: EntryStrategy::Hook,
        transpile_ts: true,
        transpile_jsx: JSXMode::VDom,
        scope: None,
        strip_exports: None,
    });
    let ref_hooks: Vec<_> = res
        .unwrap()
        .modules
        .into_iter()
        .flat_map(|module| module.hook)
        .collect();

    for (i, option) in options.into_iter().enumerate() {
        let res = transform_modules(TransformModulesOptions {
            src_dir: "./thing".into(),
            input: vec![
                TransformModuleInput {
                    code: code.into(),
                    path: "main.tsx".into(),
                },
                TransformModuleInput {
                    code: code.into(),
                    path: "components/main.tsx".into(),
                },
            ],
            source_maps: false,
            minify: MinifyMode::Simplify,
            explicit_extensions: true,
            dev: option.0,
            entry_strategy: option.1,
            transpile_ts: option.2,
            transpile_jsx: if option.2 {
                JSXMode::VDom
            } else {
                JSXMode::Preserve
            },
            scope: None,
            strip_exports: None,
        });

        let hooks: Vec<_> = res
            .unwrap()
            .modules
            .into_iter()
            .flat_map(|module| module.hook)
            .collect();

        assert_eq!(hooks.len(), ref_hooks.len());

        for (a, b) in hooks.iter().zip(ref_hooks.iter()) {
            assert_eq!(
                get_hash(a.name.as_ref()),
                get_hash(b.name.as_ref()),
                "INDEX: {}\n\n{:#?}\n\n{:#?}\n\n{:#?}\n\n{:#?}",
                i,
                a,
                b,
                hooks,
                ref_hooks
            );
        }
    }
}

fn get_hash(name: &str) -> String {
    name.split('_').last().unwrap().into()
}

struct TestInput {
    pub code: String,
    pub filename: String,
    pub src_dir: String,
    pub entry_strategy: EntryStrategy,
    pub minify: MinifyMode,
<<<<<<< HEAD
    pub transpile_ts: bool,
    pub transpile_jsx: JSXMode,
    pub explicity_extensions: bool,
=======
    pub transpile: bool,
    pub explicit_extensions: bool,
>>>>>>> a294b798
    pub snapshot: bool,
    pub dev: bool,
    pub scope: Option<String>,
    pub strip_exports: Option<Vec<String>>,
}

impl TestInput {
    pub fn default() -> Self {
        Self {
            filename: "test.tsx".to_string(),
            src_dir: "/user/qwik/src/".to_string(),
            code: "/user/qwik/src/".to_string(),
            entry_strategy: EntryStrategy::Hook,
            minify: MinifyMode::Simplify,
<<<<<<< HEAD
            transpile_ts: false,
            transpile_jsx: JSXMode::Preserve,
            explicity_extensions: false,
=======
            transpile: false,
            explicit_extensions: false,
>>>>>>> a294b798
            snapshot: true,
            dev: true,
            scope: None,
            strip_exports: None,
        }
    }
}<|MERGE_RESOLUTION|>--- conflicted
+++ resolved
@@ -18,14 +18,9 @@
             }],
             source_maps: true,
             minify: input.minify,
-<<<<<<< HEAD
             transpile_ts: input.transpile_ts,
             transpile_jsx: input.transpile_jsx,
-            explicity_extensions: input.explicity_extensions,
-=======
-            transpile: input.transpile,
             explicit_extensions: input.explicit_extensions,
->>>>>>> a294b798
             entry_strategy: input.entry_strategy,
             dev: input.dev,
             scope: input.scope,
@@ -942,14 +937,9 @@
 });
 "#
         .to_string(),
-<<<<<<< HEAD
-        transpile_ts: true,
-        transpile_jsx: JSXMode::VDom,
-        explicity_extensions: true,
-=======
-        transpile: true,
+        transpile_ts: true,
+        transpile_jsx: JSXMode::VDom,
         explicit_extensions: true,
->>>>>>> a294b798
         ..TestInput::default()
     });
 }
@@ -991,14 +981,9 @@
 ));
 "#
         .to_string(),
-<<<<<<< HEAD
-        transpile_ts: true,
-        transpile_jsx: JSXMode::VDom,
-        explicity_extensions: true,
-=======
-        transpile: true,
+        transpile_ts: true,
+        transpile_jsx: JSXMode::VDom,
         explicit_extensions: true,
->>>>>>> a294b798
         ..TestInput::default()
     });
 }
@@ -1110,7 +1095,8 @@
 
 "#
         .to_string(),
-        transpile: true,
+        transpile_ts: true,
+        transpile_jsx: JSXMode::VDom,
         filename: "src/routes/_repl/[id]/[[...slug]].tsx".into(),
         entry_strategy: EntryStrategy::Smart,
         explicit_extensions: true,
@@ -1232,7 +1218,6 @@
 }
 
 #[test]
-<<<<<<< HEAD
 fn example_transpile_jsx_string() {
     test_input!(TestInput {
         code: r#"
@@ -1289,7 +1274,10 @@
         .to_string(),
         transpile_ts: true,
         transpile_jsx: JSXMode::String,
-=======
+        ..TestInput::default()
+    });
+}
+
 fn example_strip_exports_unused() {
     test_input!(TestInput {
         code: r#"
@@ -1340,7 +1328,6 @@
 "#
         .to_string(),
         strip_exports: Some(vec!["onGet".into()]),
->>>>>>> a294b798
         ..TestInput::default()
     });
 }
@@ -1586,7 +1573,8 @@
         explicit_extensions: true,
         dev: true,
         entry_strategy: EntryStrategy::Hook,
-        transpile: true,
+        transpile_ts: true,
+        transpile_jsx: JSXMode::VDom,
         scope: None,
         strip_exports: None,
     });
@@ -1718,14 +1706,9 @@
     pub src_dir: String,
     pub entry_strategy: EntryStrategy,
     pub minify: MinifyMode,
-<<<<<<< HEAD
     pub transpile_ts: bool,
     pub transpile_jsx: JSXMode,
-    pub explicity_extensions: bool,
-=======
-    pub transpile: bool,
     pub explicit_extensions: bool,
->>>>>>> a294b798
     pub snapshot: bool,
     pub dev: bool,
     pub scope: Option<String>,
@@ -1740,14 +1723,9 @@
             code: "/user/qwik/src/".to_string(),
             entry_strategy: EntryStrategy::Hook,
             minify: MinifyMode::Simplify,
-<<<<<<< HEAD
             transpile_ts: false,
             transpile_jsx: JSXMode::Preserve,
-            explicity_extensions: false,
-=======
-            transpile: false,
             explicit_extensions: false,
->>>>>>> a294b798
             snapshot: true,
             dev: true,
             scope: None,
